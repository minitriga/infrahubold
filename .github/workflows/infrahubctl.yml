---
# yamllint disable rule:truthy
name: "infrahubctl"
on:
  pull_request:
    paths:
      - ".github/**"
      - "ctl/**"
      - "python_sdk/**"
      - pyproject.toml
      - poetry.lock
      - "tasks/**"
  push:
    branches:
      - develop
      - stable

jobs:
  python-tests:
    runs-on: "ubuntu-20.04"
    steps:
      - name: "Check out repository code"
        uses: "actions/checkout@v2"
      - name: "Setup Python environment"
        run: "pip install poetry==1.3.2 toml invoke"
      - name: "Setup Git"
        run: |
          git config --global --add safe.directory '*'
          git config --global user.email "infrahub@example.com"
          git config --global user.name "Infrahub"
      - name: "Install project"
        run: "poetry install --only=main,dev,cli,sdk"
      - name: "Black Tests"
        run: "poetry run invoke ctl.black"
      - name: "Isort Tests"
        run: "poetry run invoke ctl.isort"
      - name: "Flake8 Tests"
        run: "poetry run invoke ctl.flake8"
      - name: "Pylint Tests"
        run: "poetry run invoke ctl.pylint"
      - name: "Mypy Tests"
        run: "poetry run invoke ctl.mypy"
      - name: "Unit Tests"
<<<<<<< HEAD
        run: "poetry run pytest --cov=infrahub_ctl infrahub_ctl/tests/unit"
=======
        run: "poetry run pytest --cov=infrahub_ctl ctl/tests/unit"
>>>>>>> 23bc6dcf
      - name: "Coveralls : Unit Tests"
        uses: coverallsapp/github-action@v2.0.0
        env:
          COVERALLS_SERVICE_NUMBER: ${{ github.sha }}
        with:
          flag-name: infrahubctl-unit
          parallel: true<|MERGE_RESOLUTION|>--- conflicted
+++ resolved
@@ -41,11 +41,7 @@
       - name: "Mypy Tests"
         run: "poetry run invoke ctl.mypy"
       - name: "Unit Tests"
-<<<<<<< HEAD
-        run: "poetry run pytest --cov=infrahub_ctl infrahub_ctl/tests/unit"
-=======
         run: "poetry run pytest --cov=infrahub_ctl ctl/tests/unit"
->>>>>>> 23bc6dcf
       - name: "Coveralls : Unit Tests"
         uses: coverallsapp/github-action@v2.0.0
         env:
