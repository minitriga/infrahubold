--- conflicted
+++ resolved
@@ -25,17 +25,8 @@
       "error",
       "double"
     ],
-<<<<<<< HEAD
-    "function-paren-newline": [
-      "error",
-      "consistent"
-    ],
     "array-bracket-spacing": [
       "error",
-=======
-    "array-bracket-spacing": [
-      "error",
->>>>>>> d2dbc43c
       "never"
     ],
     "no-return-assign": [
