{
  "compilerOptions": {
    "target": "ESNext",
<<<<<<< HEAD
    "lib": ["dom", "dom.iterable", "esnext"],
    "types": ["vite/client", "vite-plugin-svgr/client", "vitest/globals"],
=======
    "lib": [
      "dom",
      "dom.iterable",
      "esnext"
    ],
    "types": [
      "vite/client",
      "vite-plugin-svgr/client",
      "vitest/globals",
      "cypress"
    ],
>>>>>>> 80e59ce1
    "allowJs": false,
    "skipLibCheck": false,
    "esModuleInterop": false,
    "allowSyntheticDefaultImports": true,
    "strict": true,
    "forceConsistentCasingInFileNames": true,
    "noFallthroughCasesInSwitch": true,
    "module": "ESNext",
    "moduleResolution": "node",
    "resolveJsonModule": true,
    "isolatedModules": true,
    "noEmit": true,
    "jsx": "react-jsx",
    // Sentry options
    "sourceMap": true,
    "inlineSources": true,
    // Set `sourceRoot` to  `/` to strip the build path prefix from
    // generated source code references. This allows Sentry to match source files
    // relative to your source root folder.
    "sourceRoot": "/"
  },
<<<<<<< HEAD
  "include": ["src", "mocks"]
=======
  "include": [
    "src",
    "mocks",
    ""
  ]
>>>>>>> 80e59ce1
}<|MERGE_RESOLUTION|>--- conflicted
+++ resolved
@@ -1,10 +1,6 @@
 {
   "compilerOptions": {
     "target": "ESNext",
-<<<<<<< HEAD
-    "lib": ["dom", "dom.iterable", "esnext"],
-    "types": ["vite/client", "vite-plugin-svgr/client", "vitest/globals"],
-=======
     "lib": [
       "dom",
       "dom.iterable",
@@ -16,7 +12,6 @@
       "vitest/globals",
       "cypress"
     ],
->>>>>>> 80e59ce1
     "allowJs": false,
     "skipLibCheck": false,
     "esModuleInterop": false,
@@ -38,13 +33,8 @@
     // relative to your source root folder.
     "sourceRoot": "/"
   },
-<<<<<<< HEAD
-  "include": ["src", "mocks"]
-=======
   "include": [
     "src",
-    "mocks",
-    ""
+    "mocks"
   ]
->>>>>>> 80e59ce1
 }