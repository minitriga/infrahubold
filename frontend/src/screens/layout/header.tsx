import { AccountMenu } from "../../components/account-menu";
import { SearchBar } from "../../components/search/search-bar";
import { TimeFrameSelector } from "../../components/TimeFrameSelector";

export default function Header() {
  return (
    <header className="relative z-10 flex items-center justify-between h-16 bg-custom-white border-b gap-4 px-4 py-2">
      <SearchBar />

<<<<<<< HEAD
      {/* <Notifications query="oc_bgp_neighbors" />
      <Notifications query="topology_info" />
      <Notifications query="oc_interfaces" /> */}
=======
      <TimeFrameSelector />
>>>>>>> dff9e6ba

      <AccountMenu />
    </header>
  );
}<|MERGE_RESOLUTION|>--- conflicted
+++ resolved
@@ -7,13 +7,11 @@
     <header className="relative z-10 flex items-center justify-between h-16 bg-custom-white border-b gap-4 px-4 py-2">
       <SearchBar />
 
-<<<<<<< HEAD
       {/* <Notifications query="oc_bgp_neighbors" />
       <Notifications query="topology_info" />
       <Notifications query="oc_interfaces" /> */}
-=======
+
       <TimeFrameSelector />
->>>>>>> dff9e6ba
 
       <AccountMenu />
     </header>
