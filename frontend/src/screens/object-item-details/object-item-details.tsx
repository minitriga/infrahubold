--- conflicted
+++ resolved
@@ -263,18 +263,14 @@
               {
                 atttributeRelationships
                 ?.map(
-<<<<<<< HEAD
-                  (relationshipSchema: any) => <RelationshipDetails parentNode={objectDetails} mode="DESCRIPTION-LIST" parentSchema={schema} refreshObject={fetchObjectDetails} key={relationshipSchema.name} relationshipsData={objectDetails[relationshipSchema.name]} relationshipSchema={relationshipSchema} />
-=======
                   (relationshipSchema: any) => <RelationshipDetails
+                    parentNode={objectDetails}
                     mode="DESCRIPTION-LIST"
                     parentSchema={schema}
                     refreshObject={fetchObjectDetails}
                     key={relationshipSchema.name}
                     relationshipsData={objectDetails[relationshipSchema.name]}
-                    relationshipSchema={relationshipSchema}
-                  />
->>>>>>> 868d72eb
+                    relationshipSchema={relationshipSchema} />
                 )
               }
             </dl>
@@ -306,14 +302,6 @@
         />
       </SlideOver>
       <SlideOver title={`${metaEditFieldDetails?.attributeOrRelationshipName} > Meta-details`} subtitle="Update meta details" open={showMetaEditModal} setOpen={setShowMetaEditModal}>
-<<<<<<< HEAD
-        <ObjectItemMetaEdit closeDrawer={() => {
-          setShowMetaEditModal(false);
-        }}  onUpdateComplete={() => {
-          setShowMetaEditModal(false);
-          fetchObjectDetails();
-        }} attributeOrRelationshipToEdit={objectDetails[metaEditFieldDetails?.attributeOrRelationshipName]} schemaList={schemaList} schema={schema} attributeOrRelationshipName={metaEditFieldDetails?.attributeOrRelationshipName} type={metaEditFieldDetails?.type!} row={objectDetails}  />
-=======
         <ObjectItemMetaEdit
           closeDrawer={
             () => {
@@ -326,13 +314,13 @@
               fetchObjectDetails();
             }
           }
+          attributeOrRelationshipToEdit={objectDetails[metaEditFieldDetails?.attributeOrRelationshipName]}
           schemaList={schemaList}
           schema={schema}
           attributeOrRelationshipName={metaEditFieldDetails?.attributeOrRelationshipName}
           type={metaEditFieldDetails?.type!}
           row={objectDetails}
         />
->>>>>>> 868d72eb
       </SlideOver>
     </div>
   );
