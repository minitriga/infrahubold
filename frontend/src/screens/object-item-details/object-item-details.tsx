--- conflicted
+++ resolved
@@ -44,36 +44,20 @@
 
   const [showEditDrawer, setShowEditDrawer] = useState(false);
   const [showMetaEditModal, setShowMetaEditModal] = useAtom(showMetaEditState);
-  const [metaEditFieldDetails, setMetaEditFieldDetails] = useAtom(
-    metaEditFieldDetailsState
-  );
+  const [metaEditFieldDetails, setMetaEditFieldDetails] = useAtom(metaEditFieldDetailsState);
 
   const [objectDetails, setObjectDetails] = useState<any | undefined>();
   const [schemaList] = useAtom(schemaState);
   const schema = schemaList.filter((s) => s.name === objectname)[0];
   const atttributeRelationships =
     schema?.relationships?.filter((relationship) => {
-<<<<<<< HEAD
-      if (
-        relationship.kind === "Generic" &&
-        relationship.cardinality === "one"
-      ) {
-=======
       if (relationship.kind === "Generic" && relationship.cardinality === "one") {
->>>>>>> 9899e208
         return true;
       }
       if (relationship.kind === "Attribute") {
         return true;
       }
-<<<<<<< HEAD
-      if (
-        relationship.kind === "Component" &&
-        relationship.cardinality === "one"
-      ) {
-=======
       if (relationship.kind === "Component" && relationship.cardinality === "one") {
->>>>>>> 9899e208
         return true;
       }
       if (relationship.kind === "Parent") {
@@ -88,27 +72,6 @@
       name: schema?.label,
     },
     ...(schema?.relationships || [])
-<<<<<<< HEAD
-    .filter((relationship) => {
-      if (
-        relationship.kind === "Generic" &&
-          relationship.cardinality === "many"
-      ) {
-        return true;
-      }
-      if (
-        relationship.kind === "Component" &&
-          relationship.cardinality === "many"
-      ) {
-        return true;
-      }
-      return false;
-    })
-    .map((relationship) => ({
-      label: relationship.label,
-      name: relationship.name,
-    })),
-=======
       .filter((relationship) => {
         if (relationship.kind === "Generic" && relationship.cardinality === "many") {
           return true;
@@ -122,7 +85,6 @@
         label: relationship.label,
         name: relationship.name,
       })),
->>>>>>> 9899e208
   ];
 
   const navigate = useNavigate();
@@ -170,9 +132,7 @@
           className="h-5 w-5 mt-1 mx-2 flex-shrink-0 text-gray-400"
           aria-hidden="true"
         />
-        <p className="mt-1 max-w-2xl text-sm text-gray-500">
-          {objectDetails.display_label}
-        </p>
+        <p className="mt-1 max-w-2xl text-sm text-gray-500">{objectDetails.display_label}</p>
       </div>
 
       <Tabs
@@ -189,38 +149,20 @@
         <div className="px-4 py-5 sm:p-0">
           <dl className="sm:divide-y sm:divide-gray-200">
             <div className="py-4 sm:grid sm:grid-cols-3 sm:gap-4 sm:py-3 sm:px-6">
-<<<<<<< HEAD
-              <dt className="text-sm font-medium text-gray-500 flex items-center">
-                ID
-              </dt>
-=======
               <dt className="text-sm font-medium text-gray-500 flex items-center">ID</dt>
->>>>>>> 9899e208
               <dd className="mt-1 text-sm text-gray-900 sm:col-span-2 sm:mt-0">
                 {objectDetails.id}
               </dd>
             </div>
             {schema.attributes?.map((attribute) => {
-<<<<<<< HEAD
-              if (
-                !objectDetails[attribute.name] ||
-                !objectDetails[attribute.name].is_visible
-              ) {
-=======
               if (!objectDetails[attribute.name] || !objectDetails[attribute.name].is_visible) {
->>>>>>> 9899e208
                 return null;
               }
 
               return (
                 <div
                   className="py-4 sm:grid sm:grid-cols-3 sm:gap-4 sm:py-3 sm:px-6"
-<<<<<<< HEAD
-                  key={attribute.name}
-                >
-=======
                   key={attribute.name}>
->>>>>>> 9899e208
                   <dt className="text-sm font-medium text-gray-500 flex items-center">
                     {attribute.label}
                   </dt>
@@ -229,27 +171,14 @@
                     <dd
                       className={classNames(
                         "mt-1 text-sm text-gray-900 sm:col-span-2 sm:mt-0",
-<<<<<<< HEAD
-                        attribute.kind === "TextArea"
-                          ? "whitespace-pre-wrap mr-2"
-                          : ""
-                      )}
-                    >
-=======
                         attribute.kind === "TextArea" ? "whitespace-pre-wrap mr-2" : ""
                       )}>
->>>>>>> 9899e208
                       {typeof objectDetails[attribute.name]?.value !== "boolean"
                         ? objectDetails[attribute.name].value
                           ? objectDetails[attribute.name].value
                           : "-"
                         : ""}
-<<<<<<< HEAD
-                      {typeof objectDetails[attribute.name]?.value ===
-                        "boolean" && (
-=======
                       {typeof objectDetails[attribute.name]?.value === "boolean" && (
->>>>>>> 9899e208
                         <>
                           {objectDetails[attribute.name]?.value === true && (
                             <CheckIcon className="h-4 w-4" />
@@ -278,7 +207,6 @@
                             ).toLocaleTimeString()}`,
                             type: "text",
                           },
-<<<<<<< HEAD
                           {
                             label: "Source",
                             value: objectDetails[attribute.name].source,
@@ -291,48 +219,18 @@
                           },
                           {
                             label: "Is protected",
-                            value: objectDetails[attribute.name].is_protected
-                              ? "True"
-                              : "False",
-                            type: "text",
-                          },
-                          {
-                            label: "Is inherited",
-                            value: objectDetails[attribute.name].is_inherited
-                              ? "True"
-                              : "False",
-=======
-                          {
-                            label: "Source",
-                            value: objectDetails[attribute.name].source,
-                            type: "link",
-                          },
-                          {
-                            label: "Owner",
-                            value: objectDetails[attribute.name].owner,
-                            type: "link",
-                          },
-                          {
-                            label: "Is protected",
                             value: objectDetails[attribute.name].is_protected ? "True" : "False",
                             type: "text",
                           },
                           {
                             label: "Is inherited",
                             value: objectDetails[attribute.name].is_inherited ? "True" : "False",
->>>>>>> 9899e208
                             type: "text",
                           },
                         ]}
                         header={
                           <div className="flex justify-between w-full py-4">
-<<<<<<< HEAD
-                            <div className="font-semibold">
-                              {attribute.label}
-                            </div>
-=======
                             <div className="font-semibold">{attribute.label}</div>
->>>>>>> 9899e208
                             <div
                               className="cursor-pointer"
                               onClick={() => {
@@ -342,12 +240,7 @@
                                   label: attribute.label || attribute.name,
                                 });
                                 setShowMetaEditModal(true);
-<<<<<<< HEAD
-                              }}
-                            >
-=======
                               }}>
->>>>>>> 9899e208
                               <PencilSquareIcon className="w-5 h-5 text-blue-500" />
                             </div>
                           </div>
@@ -377,7 +270,6 @@
           </dl>
         </div>
       )}
-<<<<<<< HEAD
 
       {qspTab && (
         <RelationshipsDetails
@@ -387,64 +279,28 @@
         />
       )}
 
-=======
-
-      {qspTab && (
-        <RelationshipsDetails
-          parentNode={objectDetails}
-          parentSchema={schema}
-          refreshObject={fetchObjectDetails}
-        />
-      )}
-
->>>>>>> 9899e208
       <SlideOver
         title={
           <div className="space-y-2">
             <div className="flex items-center w-full">
-<<<<<<< HEAD
-              <span className="text-lg font-semibold mr-3">
-                {objectDetails.display_label}
-              </span>
-              <div className="flex-1"></div>
-              <div className="flex items-center">
-                <Square3Stack3DIcon className="w-5 h-5" />
-                <div className="ml-1.5 pb-1">
-                  {branch?.name ?? DEFAULT_BRANCH_NAME}
-                </div>
-=======
               <span className="text-lg font-semibold mr-3">{objectDetails.display_label}</span>
               <div className="flex-1"></div>
               <div className="flex items-center">
                 <Square3Stack3DIcon className="w-5 h-5" />
                 <div className="ml-1.5 pb-1">{branch?.name ?? DEFAULT_BRANCH_NAME}</div>
->>>>>>> 9899e208
               </div>
             </div>
             <span className="inline-flex items-center rounded-md bg-yellow-50 px-2 py-1 text-xs font-medium text-yellow-800 ring-1 ring-inset ring-yellow-600/20">
               <svg
                 className="h-1.5 w-1.5 mr-1 fill-yellow-500"
                 viewBox="0 0 6 6"
-<<<<<<< HEAD
-                aria-hidden="true"
-              >
-=======
                 aria-hidden="true">
->>>>>>> 9899e208
                 <circle cx={3} cy={3} r={3} />
               </svg>
               {schema.kind}
             </span>
             <div className="inline-flex items-center rounded-md bg-blue-50 px-2 py-1 text-xs font-medium text-blue-700 ring-1 ring-inset ring-blue-700/10 ml-3">
-<<<<<<< HEAD
-              <svg
-                className="h-1.5 w-1.5 mr-1 fill-blue-500"
-                viewBox="0 0 6 6"
-                aria-hidden="true"
-              >
-=======
               <svg className="h-1.5 w-1.5 mr-1 fill-blue-500" viewBox="0 0 6 6" aria-hidden="true">
->>>>>>> 9899e208
                 <circle cx={3} cy={3} r={3} />
               </svg>
               ID: {objectDetails.id}
@@ -452,12 +308,7 @@
           </div>
         }
         open={showEditDrawer}
-<<<<<<< HEAD
-        setOpen={setShowEditDrawer}
-      >
-=======
         setOpen={setShowEditDrawer}>
->>>>>>> 9899e208
         <ObjectItemEditComponent
           closeDrawer={() => {
             setShowEditDrawer(false);
@@ -473,27 +324,18 @@
         title={
           <div className="space-y-2">
             <div className="flex items-center w-full">
-              <span className="text-lg font-semibold mr-3">
-                {metaEditFieldDetails?.label}
-              </span>
+              <span className="text-lg font-semibold mr-3">{metaEditFieldDetails?.label}</span>
               <div className="flex-1"></div>
               <div className="flex items-center">
                 <Square3Stack3DIcon className="w-5 h-5" />
-                <div className="ml-1.5 pb-1">
-                  {branch?.name ?? DEFAULT_BRANCH_NAME}
-                </div>
+                <div className="ml-1.5 pb-1">{branch?.name ?? DEFAULT_BRANCH_NAME}</div>
               </div>
             </div>
             <div className="text-gray-500">Metadata</div>
           </div>
         }
         open={showMetaEditModal}
-<<<<<<< HEAD
-        setOpen={setShowMetaEditModal}
-      >
-=======
         setOpen={setShowMetaEditModal}>
->>>>>>> 9899e208
         <ObjectItemMetaEdit
           closeDrawer={() => {
             setShowMetaEditModal(false);
@@ -507,9 +349,7 @@
           }
           schemaList={schemaList}
           schema={schema}
-          attributeOrRelationshipName={
-            metaEditFieldDetails?.attributeOrRelationshipName
-          }
+          attributeOrRelationshipName={metaEditFieldDetails?.attributeOrRelationshipName}
           type={metaEditFieldDetails?.type!}
           row={objectDetails}
         />
