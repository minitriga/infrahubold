import { ChevronRightIcon } from "@heroicons/react/20/solid";
import {
  CheckIcon,
  LockClosedIcon,
  PencilIcon,
  PencilSquareIcon,
  XMarkIcon
} from "@heroicons/react/24/outline";
import { useAtom } from "jotai";
import { useCallback, useEffect, useState } from "react";
import { useLocation, useNavigate, useParams } from "react-router-dom";
import { StringParam, useQueryParam } from "use-query-params";

import MetaDetailsTooltip from "../../components/meta-details-tooltips";
import SlideOver from "../../components/slide-over";
import { branchState } from "../../state/atoms/branch.atom";
import { schemaState } from "../../state/atoms/schema.atom";
import { timeState } from "../../state/atoms/time.atom";
import { classNames } from "../../utils/common";
import getObjectDetails from "../../graphql/queries/objects/objectDetails";
import ErrorScreen from "../error-screen/error-screen";
import LoadingScreen from "../loading-screen/loading-screen";
import NoDataFound from "../no-data-found/no-data-found";
<<<<<<< HEAD
import ObjectItemEditComponent from "../object-item-edit/object-item-edit.component";
import ObjectItemMetaEdit from "../object-item-meta-edit/object-item-meta-edit";
=======
import RelationshipDetails from "./relationship-details";
import { QSP } from "../../config/constants";
import { Button } from "../../components/button";
import RelationshipsDetails from "./relationships-details";
>>>>>>> 68a4ea7d

export default function ObjectItemDetails() {
  const { objectname, objectid } = useParams();
  const [qspTab, setQspTab] = useQueryParam(QSP.TAB, StringParam);
  const [isLoading, setIsLoading] = useState(true);
  const [hasError, setHasError] = useState(false);
  const [date] = useAtom(timeState);
  const [branch] = useAtom(branchState);
<<<<<<< HEAD
  const [schemaKindName] = useAtom(schemaKindNameState);
  const [selectedTab, setSelectedTab] = useState<string | undefined>();
  const [showEditDrawer, setShowEditDrawer] = useState(false);
  const [showMetaEditModal, setShowMetaEditModal] = useState(false);
  const [metaEditFieldDetails, setMetaEditFieldDetails] = useState<{
    type: "attribute" | "relationship",
  attributeOrRelationshipName: any;
  }>();
=======
>>>>>>> 68a4ea7d

  const [objectDetails, setObjectDetails] = useState<any | undefined>();
  const [schemaList] = useAtom(schemaState);
  const schema = schemaList.filter((s) => s.name === objectname)[0];
  const atttributeRelationships = schema?.relationships?.filter((relationship) => relationship.kind === "Attribute") ?? [];
  const otherRelationships = schema?.relationships?.filter((relationship) => relationship.kind !== "Attribute") ?? [];

  const navigate = useNavigate();
  const { search } = useLocation();

  const navigateToObjectEditPage = () => {
    navigate(`/objects/${objectname}/${objectid}/edit/${search}`);
  };

<<<<<<< HEAD
  interface iRelationDetailsProps {
    relationship: iNodeSchema["relationships"];
    row: any;
  }

  const getObjectDetailsUrl = (row: {__typename: string}, schemaKindName: iSchemaKindNameMap, schema: iNodeSchema, relatedNodeId: string) :string => {
    const regex = /^Related/; // starts with Related
    const peerKind: string = row.__typename.replace(regex, "");
    const peerName = schemaKindName[peerKind];
    const url = `/objects/${peerName}/${relatedNodeId}`;
    return url;
  };

  const RelationshipDetails = (props: iRelationDetailsProps) => {
    const { row, relationship: relationships } = props;
    const relationship = relationships![0];

    if(!row || !row[relationship.name] || row[relationship.name]._relation__is_visible === false) {
      return null;
    }

    return <>
      <div
        className="py-4 sm:grid sm:grid-cols-3 sm:gap-4 sm:py-5 sm:px-6"
        key={relationship.name}
      >
        <dt className="text-sm font-medium text-gray-500 flex items-center">
          {relationship.label}
        </dt>
        {row[relationship.name] && (
          <>
            {relationship.cardinality === "one" && (
              <dd className="mt-1 text-sm text-gray-900 sm:col-span-2 sm:mt-0 underline flex items-center">
                <Link
                  to={getObjectDetailsUrl(row[relationship.name], schemaKindName, schema, row[relationship.name].id)}
                >
                  {row[relationship.name].display_label}
                </Link>

                {row[relationship.name] && (
                  <MetaDetailsTooltip
                    header={(<div className="flex justify-between w-full py-4">
                      <div className="font-semibold">{relationship.label}</div>
                      <div className="cursor-pointer" onClick={() => {
                        setMetaEditFieldDetails({
                          type: "relationship",
                          attributeOrRelationshipName: relationship.name,
                        });
                        setShowMetaEditModal(true);
                      }}>
                        <PencilSquareIcon className="w-5 h-5 text-blue-500" />
                      </div>
                    </div>
                    )}
                    items={[
                      {
                        label: "Updated at",
                        value: row[relationship.name]._updated_at,
                        type: "date",
                      },
                      {
                        label: "Update time",
                        value: `${new Date(row[relationship.name]._updated_at).toLocaleDateString()} ${new Date(row[relationship.name]._updated_at).toLocaleTimeString()}`,
                        type: "text",
                      },
                      {
                        label: "Source",
                        value: row[relationship.name]._relation__source,
                        type: "link"
                      },
                      {
                        label: "Owner",
                        value: row[relationship.name]._relation__owner,
                        type: "link"
                      },
                      {
                        label: "Is protected",
                        value: row[relationship.name]._relation__is_protected ? "True" : "False",
                        type: "text"
                      },
                    ]} />
                )}

                {row[relationship.name]._relation__is_protected && (
                  <LockClosedIcon className="h-5 w-5 ml-2" />
                )}

                {row[relationship.name]._relation__is_visible ===
                            false && <EyeSlashIcon className="h-5 w-5 ml-2" />}
              </dd>
            )}
            {relationship.cardinality === "many" && (
              <div className="sm:col-span-2 space-y-4">
                {row[relationship.name].map((item: any) => (
                  <dd
                    className="mt-1 text-sm text-gray-900 sm:mt-0 underline flex items-center"
                    key={item.id}
                  >
                    <Link
                      to={getObjectDetailsUrl(item, schemaKindName, schema, item.id)}
                    >
                      {item.display_label}
                    </Link>

                    {item && (
                      <MetaDetailsTooltip items={[
                        {
                          label: "Updated at",
                          value: item._updated_at,
                          type: "date",
                        },
                        {
                          label: "Update time",
                          value: `${new Date(item._updated_at).toLocaleDateString()} ${new Date(item._updated_at).toLocaleTimeString()}`,
                          type: "text",
                        },
                        {
                          label: "Source",
                          value: item._relation__source,
                          type: "link"
                        },
                        {
                          label: "Owner",
                          value: item._relation__owner,
                          type: "link"
                        },
                        {
                          label: "Is protected",
                          value: item._relation__is_protected ? "True" : "False",
                          type: "text"
                        },
                      ]} />
                    )}

                    {item._relation__is_protected && (
                      <LockClosedIcon className="h-5 w-5 ml-2" />
                    )}

                    {item._relation__is_visible === false && (
                      <EyeSlashIcon className="h-5 w-5 ml-2" />
                    )}
                  </dd>
                ))}
              </div>
            )}
          </>
        )}
        {!row[relationship.name] && <>-</>}
      </div>
    </>;
  };

=======
>>>>>>> 68a4ea7d
  const fetchObjectDetails = useCallback(async () => {
    setHasError(false);
    setIsLoading(true);
    setObjectDetails(undefined);
    try {
      const data = await getObjectDetails(schema, objectid!);
      setObjectDetails(data);
    } catch(err) {
      setHasError(true);
    }
    setIsLoading(false);
  }, [objectid, schema]);

  useEffect(() => {
    if(schema) {
      fetchObjectDetails();
    }
  }, [fetchObjectDetails, schema, date, branch]);

  if (hasError) {
    return <ErrorScreen />;
  }

  if (isLoading || !schema) {
    return <LoadingScreen />;
  }

  if (!objectDetails) {
    return <NoDataFound />;
  }

  return (
    <div className="bg-white flex-1 overflow-auto">
      <div className="px-4 py-5 sm:px-6 flex items-center">
        <div
          onClick={() => navigate(`/objects/${objectname}/${search}`)}
          className="text-base font-semibold leading-6 text-gray-900 cursor-pointer hover:underline"
        >
          {schema.kind}
        </div>
        <ChevronRightIcon
          className="h-5 w-5 mt-1 mx-2 flex-shrink-0 text-gray-400"
          aria-hidden="true"
        />
        <p className="mt-1 max-w-2xl text-sm text-gray-500">{objectDetails.display_label}</p>
      </div>
      <div className="flex items-center">
        <div className="flex-1">
          <div className="">
            <nav className="-mb-px flex space-x-8 px-4" aria-label="Tabs">
              <div
                onClick={() => setQspTab(undefined)}
                className={classNames(
                  !qspTab
                    ? "border-indigo-500 text-indigo-600"
                    : "border-transparent text-gray-500 hover:border-gray-300 hover:text-gray-700",
                  "whitespace-nowrap border-b-2 py-4 px-1 text-sm font-medium cursor-pointer"
                )}
              >
                {schema.label}
              </div>
              {
                otherRelationships
                .map(
                  (relationship) => (
                    <div
                      key={relationship.name}
                      onClick={() => setQspTab(relationship.name)}
                      className={classNames(
                        qspTab && qspTab === relationship.name
                          ? "border-indigo-500 text-indigo-600"
                          : "border-transparent text-gray-500 hover:border-gray-300 hover:text-gray-700",
                        "whitespace-nowrap border-b-2 py-4 px-1 text-sm font-medium cursor-pointer"
                      )}
                    >
                      {relationship.label}
                    </div>
                  )
                )
              }
            </nav>
          </div>
        </div>
<<<<<<< HEAD
        <button
          // onClick={navigateToObjectEditPage}
          onClick={() => {
            setShowEditDrawer(true);
            return false;
            navigateToObjectEditPage();
          }}
          type="button"
          className="mr-3 inline-flex items-center gap-x-1.5 rounded-md py-1.5 px-2.5 text-sm font-semibold focus-visible:outline focus-visible:outline-2 focus-visible:outline-offset-2 bg-white  text-gray-900 shadow-sm ring-1 ring-inset ring-gray-300 hover:bg-gray-50"
        >
=======

        <Button onClick={navigateToObjectEditPage} className="mr-4">
>>>>>>> 68a4ea7d
          Edit
          <PencilIcon className="-mr-0.5 h-4 w-4" aria-hidden="true" />
        </Button>
      </div>
<<<<<<< HEAD
      {!selectedTab && (
        <div className="border-t border-gray-200 px-4 py-5 sm:p-0">
          <dl className="sm:divide-y sm:divide-gray-200">
            <div className="py-4 sm:grid sm:grid-cols-3 sm:gap-4 sm:py-5 sm:px-6">
              <dt className="text-sm font-medium text-gray-500 flex items-center">ID</dt>
              <dd className="mt-1 text-sm text-gray-900 sm:col-span-2 sm:mt-0">
                {row.id}
              </dd>
            </div>
            {schema.attributes?.map((attribute) => {
              if (!row[attribute.name] || !row[attribute.name].is_visible) {
                return null;
              }

              return (
                <div
                  className="py-4 sm:grid sm:grid-cols-3 sm:gap-4 sm:py-5 sm:px-6"
                  key={attribute.name}
                >
                  <dt className="text-sm font-medium text-gray-500 flex items-center">
                    {attribute.label}
                  </dt>

                  <div className="flex items-center">
                    <dd className="mt-1 text-sm text-gray-900 sm:col-span-2 sm:mt-0">
                      {(row[attribute.name]?.value !== false && row[attribute.name].value) ? row[attribute.name].value : "-"}
                      {row[attribute.name]?.value === true && (<CheckIcon className="h-4 w-4" />)}
                      {row[attribute.name]?.value === false && (<XMarkIcon className="h-4 w-4" />)}
                    </dd>

                    {row[attribute.name] && (
                      <MetaDetailsTooltip
                        header={(<div className="flex justify-between w-full py-4">
                          <div className="font-semibold">{attribute.label}</div>
                          <div className="cursor-pointer" onClick={() => {
                            setMetaEditFieldDetails({
                              type: "attribute",
                              attributeOrRelationshipName: attribute.name,
                            });
                            setShowMetaEditModal(true);
                          }}>
                            <PencilSquareIcon className="w-5 h-5 text-blue-500" />
                          </div>
                        </div>
                        )}
                        items={[
                          {
                            label: "Updated at",
                            value: row[attribute.name].updated_at,
                            type: "date",
                          },
                          {
                            label: "Update time",
                            value: `${new Date(row[attribute.name].updated_at).toLocaleDateString()} ${new Date(row[attribute.name].updated_at).toLocaleTimeString()}`,
                            type: "text",
                          },
                          {
                            label: "Source",
                            value: row[attribute.name].source,
                            type: "link"
                          },
                          {
                            label: "Owner",
                            value: row[attribute.name].owner,
                            type: "link"
                          },
                          {
                            label: "Is protected",
                            value: row[attribute.name].is_protected ? "True" : "False",
                            type: "text"
                          },
                          {
                            label: "Is inherited",
                            value: row[attribute.name].is_inherited ? "True" : "False",
                            type: "text"
                          },
                        ]} />
                    )}

                    {row[attribute.name].is_protected && (
                      <LockClosedIcon className="h-5 w-5 ml-2" />
                    )}
                  </div>
                </div>
              );
            })}

            {schema.relationships
            ?.filter((relationship) => relationship.kind === "Attribute").map(relationship => <RelationshipDetails key={relationship.name} relationship={[relationship]} row={row} />)}

=======
>>>>>>> 68a4ea7d

      {
        !qspTab
        && (
          <div className="border-t border-gray-200 px-4 py-5 sm:p-0">
            <dl className="sm:divide-y sm:divide-gray-200">
              <div className="py-4 sm:grid sm:grid-cols-3 sm:gap-4 sm:py-5 sm:px-6">
                <dt className="text-sm font-medium text-gray-500">ID</dt>
                <dd className="mt-1 text-sm text-gray-900 sm:col-span-2 sm:mt-0">
                  {objectDetails.id}
                </dd>
              </div>
              {
                schema
                .attributes
                ?.map(
                  (attribute) => {
                    if (!objectDetails[attribute.name] || !objectDetails[attribute.name].is_visible) {
                      return null;
                    }

                    return (
                      <div
                        className="py-4 sm:grid sm:grid-cols-3 sm:gap-4 sm:py-5 sm:px-6"
                        key={attribute.name}
                      >
                        <dt className="text-sm font-medium text-gray-500">
                          {attribute.label}
                        </dt>

                        <div className="flex items-center">
                          <dd className="mt-1 text-sm text-gray-900 sm:col-span-2 sm:mt-0">
                            {(objectDetails[attribute.name]?.value !== false && objectDetails[attribute.name].value) ? objectDetails[attribute.name].value : "-"}
                            {objectDetails[attribute.name]?.value === true && (<CheckIcon className="h-4 w-4" />)}
                            {objectDetails[attribute.name]?.value === false && (<XMarkIcon className="h-4 w-4" />)}
                          </dd>

                          {
                            objectDetails[attribute.name]
                            && (
                              <MetaDetailsTooltip items={[
                                {
                                  label: "Updated at",
                                  value: objectDetails[attribute.name].updated_at,
                                  type: "date",
                                },
                                {
                                  label: "Update time",
                                  value: `${new Date(objectDetails[attribute.name].updated_at).toLocaleDateString()} ${new Date(objectDetails[attribute.name].updated_at).toLocaleTimeString()}`,
                                  type: "text",
                                },
                                {
                                  label: "Source",
                                  value: objectDetails[attribute.name].source,
                                  type: "link"
                                },
                                {
                                  label: "Owner",
                                  value: objectDetails[attribute.name].owner,
                                  type: "link"
                                },
                                {
                                  label: "Is protected",
                                  value: objectDetails[attribute.name].is_protected ? "True" : "False",
                                  type: "text"
                                },
                                {
                                  label: "Is inherited",
                                  value: objectDetails[attribute.name].is_inherited ? "True" : "False",
                                  type: "text"
                                },
                              ]} />
                            )
                          }

                          {
                            objectDetails[attribute.name].is_protected
                            && (
                              <LockClosedIcon className="h-5 w-5 ml-2" />
                            )
                          }
                        </div>
                      </div>
                    );
                  }
                )}

<<<<<<< HEAD
          </dl>
        </div>
      )}
      {selectedTab && (
        <div className="border-t border-gray-200 px-4 py-5 sm:p-0">
          <dl className="sm:divide-y sm:divide-gray-200">
            {schema.relationships
            ?.filter((relationship) => relationship.name === selectedTab)
            .map((relationship) => (
              <RelationshipDetails key={relationship.name} relationship={[relationship]} row={row} />
            ))}
          </dl>
        </div>
      )}
      <SlideOver title={`Edit ${schema.label}`} subtitle={row.display_label} open={showEditDrawer} setOpen={setShowEditDrawer}>
        <ObjectItemEditComponent closeDrawer={() => {
          setShowEditDrawer(false);
        }}  onUpdateComplete={() => {
          fetchObjectDetails();
        }} objectid={objectid!} objectname={objectname!} />
      </SlideOver>
      <SlideOver title={`${metaEditFieldDetails?.attributeOrRelationshipName} > Meta-details`} subtitle="Update meta details" open={showMetaEditModal} setOpen={setShowMetaEditModal}>
        <ObjectItemMetaEdit closeDrawer={() => {
          setShowMetaEditModal(false);
        }}  onUpdateComplete={() => {
          setShowMetaEditModal(false);
          fetchObjectDetails();
        }} schemaList={schemaList} schema={schema} attributeOrRelationshipName={metaEditFieldDetails?.attributeOrRelationshipName} type={metaEditFieldDetails?.type!} row={objectDetails}  />
      </SlideOver>
=======
              {
                atttributeRelationships
                ?.map(
                  (relationshipSchema: any) => <RelationshipDetails key={relationshipSchema.name} relationshipsData={objectDetails[relationshipSchema.name]} relationshipSchema={relationshipSchema} />
                )
              }
            </dl>
          </div>
        )
      }

      {
        qspTab
        && (
          <RelationshipsDetails />
        )
      }
>>>>>>> 68a4ea7d
    </div>
  );
}<|MERGE_RESOLUTION|>--- conflicted
+++ resolved
@@ -11,25 +11,24 @@
 import { useLocation, useNavigate, useParams } from "react-router-dom";
 import { StringParam, useQueryParam } from "use-query-params";
 
+import { Button } from "../../components/button";
 import MetaDetailsTooltip from "../../components/meta-details-tooltips";
 import SlideOver from "../../components/slide-over";
+import { QSP } from "../../config/constants";
+import getObjectDetails from "../../graphql/queries/objects/objectDetails";
 import { branchState } from "../../state/atoms/branch.atom";
+import { showMetaEditState } from "../../state/atoms/metaEditFieldDetails.atom";
 import { schemaState } from "../../state/atoms/schema.atom";
+import { metaEditFieldDetailsState } from "../../state/atoms/showMetaEdit.atom copy";
 import { timeState } from "../../state/atoms/time.atom";
 import { classNames } from "../../utils/common";
-import getObjectDetails from "../../graphql/queries/objects/objectDetails";
 import ErrorScreen from "../error-screen/error-screen";
 import LoadingScreen from "../loading-screen/loading-screen";
 import NoDataFound from "../no-data-found/no-data-found";
-<<<<<<< HEAD
 import ObjectItemEditComponent from "../object-item-edit/object-item-edit.component";
 import ObjectItemMetaEdit from "../object-item-meta-edit/object-item-meta-edit";
-=======
 import RelationshipDetails from "./relationship-details";
-import { QSP } from "../../config/constants";
-import { Button } from "../../components/button";
 import RelationshipsDetails from "./relationships-details";
->>>>>>> 68a4ea7d
 
 export default function ObjectItemDetails() {
   const { objectname, objectid } = useParams();
@@ -38,17 +37,10 @@
   const [hasError, setHasError] = useState(false);
   const [date] = useAtom(timeState);
   const [branch] = useAtom(branchState);
-<<<<<<< HEAD
-  const [schemaKindName] = useAtom(schemaKindNameState);
-  const [selectedTab, setSelectedTab] = useState<string | undefined>();
+
   const [showEditDrawer, setShowEditDrawer] = useState(false);
-  const [showMetaEditModal, setShowMetaEditModal] = useState(false);
-  const [metaEditFieldDetails, setMetaEditFieldDetails] = useState<{
-    type: "attribute" | "relationship",
-  attributeOrRelationshipName: any;
-  }>();
-=======
->>>>>>> 68a4ea7d
+  const [showMetaEditModal, setShowMetaEditModal] = useAtom(showMetaEditState);
+  const [metaEditFieldDetails, setMetaEditFieldDetails] = useAtom(metaEditFieldDetailsState);
 
   const [objectDetails, setObjectDetails] = useState<any | undefined>();
   const [schemaList] = useAtom(schemaState);
@@ -59,165 +51,6 @@
   const navigate = useNavigate();
   const { search } = useLocation();
 
-  const navigateToObjectEditPage = () => {
-    navigate(`/objects/${objectname}/${objectid}/edit/${search}`);
-  };
-
-<<<<<<< HEAD
-  interface iRelationDetailsProps {
-    relationship: iNodeSchema["relationships"];
-    row: any;
-  }
-
-  const getObjectDetailsUrl = (row: {__typename: string}, schemaKindName: iSchemaKindNameMap, schema: iNodeSchema, relatedNodeId: string) :string => {
-    const regex = /^Related/; // starts with Related
-    const peerKind: string = row.__typename.replace(regex, "");
-    const peerName = schemaKindName[peerKind];
-    const url = `/objects/${peerName}/${relatedNodeId}`;
-    return url;
-  };
-
-  const RelationshipDetails = (props: iRelationDetailsProps) => {
-    const { row, relationship: relationships } = props;
-    const relationship = relationships![0];
-
-    if(!row || !row[relationship.name] || row[relationship.name]._relation__is_visible === false) {
-      return null;
-    }
-
-    return <>
-      <div
-        className="py-4 sm:grid sm:grid-cols-3 sm:gap-4 sm:py-5 sm:px-6"
-        key={relationship.name}
-      >
-        <dt className="text-sm font-medium text-gray-500 flex items-center">
-          {relationship.label}
-        </dt>
-        {row[relationship.name] && (
-          <>
-            {relationship.cardinality === "one" && (
-              <dd className="mt-1 text-sm text-gray-900 sm:col-span-2 sm:mt-0 underline flex items-center">
-                <Link
-                  to={getObjectDetailsUrl(row[relationship.name], schemaKindName, schema, row[relationship.name].id)}
-                >
-                  {row[relationship.name].display_label}
-                </Link>
-
-                {row[relationship.name] && (
-                  <MetaDetailsTooltip
-                    header={(<div className="flex justify-between w-full py-4">
-                      <div className="font-semibold">{relationship.label}</div>
-                      <div className="cursor-pointer" onClick={() => {
-                        setMetaEditFieldDetails({
-                          type: "relationship",
-                          attributeOrRelationshipName: relationship.name,
-                        });
-                        setShowMetaEditModal(true);
-                      }}>
-                        <PencilSquareIcon className="w-5 h-5 text-blue-500" />
-                      </div>
-                    </div>
-                    )}
-                    items={[
-                      {
-                        label: "Updated at",
-                        value: row[relationship.name]._updated_at,
-                        type: "date",
-                      },
-                      {
-                        label: "Update time",
-                        value: `${new Date(row[relationship.name]._updated_at).toLocaleDateString()} ${new Date(row[relationship.name]._updated_at).toLocaleTimeString()}`,
-                        type: "text",
-                      },
-                      {
-                        label: "Source",
-                        value: row[relationship.name]._relation__source,
-                        type: "link"
-                      },
-                      {
-                        label: "Owner",
-                        value: row[relationship.name]._relation__owner,
-                        type: "link"
-                      },
-                      {
-                        label: "Is protected",
-                        value: row[relationship.name]._relation__is_protected ? "True" : "False",
-                        type: "text"
-                      },
-                    ]} />
-                )}
-
-                {row[relationship.name]._relation__is_protected && (
-                  <LockClosedIcon className="h-5 w-5 ml-2" />
-                )}
-
-                {row[relationship.name]._relation__is_visible ===
-                            false && <EyeSlashIcon className="h-5 w-5 ml-2" />}
-              </dd>
-            )}
-            {relationship.cardinality === "many" && (
-              <div className="sm:col-span-2 space-y-4">
-                {row[relationship.name].map((item: any) => (
-                  <dd
-                    className="mt-1 text-sm text-gray-900 sm:mt-0 underline flex items-center"
-                    key={item.id}
-                  >
-                    <Link
-                      to={getObjectDetailsUrl(item, schemaKindName, schema, item.id)}
-                    >
-                      {item.display_label}
-                    </Link>
-
-                    {item && (
-                      <MetaDetailsTooltip items={[
-                        {
-                          label: "Updated at",
-                          value: item._updated_at,
-                          type: "date",
-                        },
-                        {
-                          label: "Update time",
-                          value: `${new Date(item._updated_at).toLocaleDateString()} ${new Date(item._updated_at).toLocaleTimeString()}`,
-                          type: "text",
-                        },
-                        {
-                          label: "Source",
-                          value: item._relation__source,
-                          type: "link"
-                        },
-                        {
-                          label: "Owner",
-                          value: item._relation__owner,
-                          type: "link"
-                        },
-                        {
-                          label: "Is protected",
-                          value: item._relation__is_protected ? "True" : "False",
-                          type: "text"
-                        },
-                      ]} />
-                    )}
-
-                    {item._relation__is_protected && (
-                      <LockClosedIcon className="h-5 w-5 ml-2" />
-                    )}
-
-                    {item._relation__is_visible === false && (
-                      <EyeSlashIcon className="h-5 w-5 ml-2" />
-                    )}
-                  </dd>
-                ))}
-              </div>
-            )}
-          </>
-        )}
-        {!row[relationship.name] && <>-</>}
-      </div>
-    </>;
-  };
-
-=======
->>>>>>> 68a4ea7d
   const fetchObjectDetails = useCallback(async () => {
     setHasError(false);
     setIsLoading(true);
@@ -301,118 +134,14 @@
             </nav>
           </div>
         </div>
-<<<<<<< HEAD
-        <button
-          // onClick={navigateToObjectEditPage}
-          onClick={() => {
-            setShowEditDrawer(true);
-            return false;
-            navigateToObjectEditPage();
-          }}
-          type="button"
-          className="mr-3 inline-flex items-center gap-x-1.5 rounded-md py-1.5 px-2.5 text-sm font-semibold focus-visible:outline focus-visible:outline-2 focus-visible:outline-offset-2 bg-white  text-gray-900 shadow-sm ring-1 ring-inset ring-gray-300 hover:bg-gray-50"
-        >
-=======
-
-        <Button onClick={navigateToObjectEditPage} className="mr-4">
->>>>>>> 68a4ea7d
+
+        <Button onClick={() => {
+          setShowEditDrawer(true);
+        }} className="mr-4">
           Edit
           <PencilIcon className="-mr-0.5 h-4 w-4" aria-hidden="true" />
         </Button>
       </div>
-<<<<<<< HEAD
-      {!selectedTab && (
-        <div className="border-t border-gray-200 px-4 py-5 sm:p-0">
-          <dl className="sm:divide-y sm:divide-gray-200">
-            <div className="py-4 sm:grid sm:grid-cols-3 sm:gap-4 sm:py-5 sm:px-6">
-              <dt className="text-sm font-medium text-gray-500 flex items-center">ID</dt>
-              <dd className="mt-1 text-sm text-gray-900 sm:col-span-2 sm:mt-0">
-                {row.id}
-              </dd>
-            </div>
-            {schema.attributes?.map((attribute) => {
-              if (!row[attribute.name] || !row[attribute.name].is_visible) {
-                return null;
-              }
-
-              return (
-                <div
-                  className="py-4 sm:grid sm:grid-cols-3 sm:gap-4 sm:py-5 sm:px-6"
-                  key={attribute.name}
-                >
-                  <dt className="text-sm font-medium text-gray-500 flex items-center">
-                    {attribute.label}
-                  </dt>
-
-                  <div className="flex items-center">
-                    <dd className="mt-1 text-sm text-gray-900 sm:col-span-2 sm:mt-0">
-                      {(row[attribute.name]?.value !== false && row[attribute.name].value) ? row[attribute.name].value : "-"}
-                      {row[attribute.name]?.value === true && (<CheckIcon className="h-4 w-4" />)}
-                      {row[attribute.name]?.value === false && (<XMarkIcon className="h-4 w-4" />)}
-                    </dd>
-
-                    {row[attribute.name] && (
-                      <MetaDetailsTooltip
-                        header={(<div className="flex justify-between w-full py-4">
-                          <div className="font-semibold">{attribute.label}</div>
-                          <div className="cursor-pointer" onClick={() => {
-                            setMetaEditFieldDetails({
-                              type: "attribute",
-                              attributeOrRelationshipName: attribute.name,
-                            });
-                            setShowMetaEditModal(true);
-                          }}>
-                            <PencilSquareIcon className="w-5 h-5 text-blue-500" />
-                          </div>
-                        </div>
-                        )}
-                        items={[
-                          {
-                            label: "Updated at",
-                            value: row[attribute.name].updated_at,
-                            type: "date",
-                          },
-                          {
-                            label: "Update time",
-                            value: `${new Date(row[attribute.name].updated_at).toLocaleDateString()} ${new Date(row[attribute.name].updated_at).toLocaleTimeString()}`,
-                            type: "text",
-                          },
-                          {
-                            label: "Source",
-                            value: row[attribute.name].source,
-                            type: "link"
-                          },
-                          {
-                            label: "Owner",
-                            value: row[attribute.name].owner,
-                            type: "link"
-                          },
-                          {
-                            label: "Is protected",
-                            value: row[attribute.name].is_protected ? "True" : "False",
-                            type: "text"
-                          },
-                          {
-                            label: "Is inherited",
-                            value: row[attribute.name].is_inherited ? "True" : "False",
-                            type: "text"
-                          },
-                        ]} />
-                    )}
-
-                    {row[attribute.name].is_protected && (
-                      <LockClosedIcon className="h-5 w-5 ml-2" />
-                    )}
-                  </div>
-                </div>
-              );
-            })}
-
-            {schema.relationships
-            ?.filter((relationship) => relationship.kind === "Attribute").map(relationship => <RelationshipDetails key={relationship.name} relationship={[relationship]} row={row} />)}
-
-=======
->>>>>>> 68a4ea7d
 
       {
         !qspTab
@@ -420,7 +149,7 @@
           <div className="border-t border-gray-200 px-4 py-5 sm:p-0">
             <dl className="sm:divide-y sm:divide-gray-200">
               <div className="py-4 sm:grid sm:grid-cols-3 sm:gap-4 sm:py-5 sm:px-6">
-                <dt className="text-sm font-medium text-gray-500">ID</dt>
+                <dt className="text-sm font-medium text-gray-500 flex items-center">ID</dt>
                 <dd className="mt-1 text-sm text-gray-900 sm:col-span-2 sm:mt-0">
                   {objectDetails.id}
                 </dd>
@@ -439,7 +168,7 @@
                         className="py-4 sm:grid sm:grid-cols-3 sm:gap-4 sm:py-5 sm:px-6"
                         key={attribute.name}
                       >
-                        <dt className="text-sm font-medium text-gray-500">
+                        <dt className="text-sm font-medium text-gray-500 flex items-center">
                           {attribute.label}
                         </dt>
 
@@ -484,7 +213,21 @@
                                   value: objectDetails[attribute.name].is_inherited ? "True" : "False",
                                   type: "text"
                                 },
-                              ]} />
+                              ]}
+                              header={(<div className="flex justify-between w-full py-4">
+                                <div className="font-semibold">{attribute.label}</div>
+                                <div className="cursor-pointer" onClick={() => {
+                                  setMetaEditFieldDetails({
+                                    type: "attribute",
+                                    attributeOrRelationshipName: attribute.name,
+                                  });
+                                  setShowMetaEditModal(true);
+                                }}>
+                                  <PencilSquareIcon className="w-5 h-5 text-blue-500" />
+                                </div>
+                              </div>
+                              )}
+                              />
                             )
                           }
 
@@ -500,22 +243,25 @@
                   }
                 )}
 
-<<<<<<< HEAD
-          </dl>
-        </div>
-      )}
-      {selectedTab && (
-        <div className="border-t border-gray-200 px-4 py-5 sm:p-0">
-          <dl className="sm:divide-y sm:divide-gray-200">
-            {schema.relationships
-            ?.filter((relationship) => relationship.name === selectedTab)
-            .map((relationship) => (
-              <RelationshipDetails key={relationship.name} relationship={[relationship]} row={row} />
-            ))}
-          </dl>
-        </div>
-      )}
-      <SlideOver title={`Edit ${schema.label}`} subtitle={row.display_label} open={showEditDrawer} setOpen={setShowEditDrawer}>
+              {
+                atttributeRelationships
+                ?.map(
+                  (relationshipSchema: any) => <RelationshipDetails key={relationshipSchema.name} relationshipsData={objectDetails[relationshipSchema.name]} relationshipSchema={relationshipSchema} />
+                )
+              }
+            </dl>
+          </div>
+        )
+      }
+
+      {
+        qspTab
+        && (
+          <RelationshipsDetails />
+        )
+      }
+
+      <SlideOver title={`Edit ${schema.label}`} subtitle={objectDetails.display_label} open={showEditDrawer} setOpen={setShowEditDrawer}>
         <ObjectItemEditComponent closeDrawer={() => {
           setShowEditDrawer(false);
         }}  onUpdateComplete={() => {
@@ -530,25 +276,6 @@
           fetchObjectDetails();
         }} schemaList={schemaList} schema={schema} attributeOrRelationshipName={metaEditFieldDetails?.attributeOrRelationshipName} type={metaEditFieldDetails?.type!} row={objectDetails}  />
       </SlideOver>
-=======
-              {
-                atttributeRelationships
-                ?.map(
-                  (relationshipSchema: any) => <RelationshipDetails key={relationshipSchema.name} relationshipsData={objectDetails[relationshipSchema.name]} relationshipSchema={relationshipSchema} />
-                )
-              }
-            </dl>
-          </div>
-        )
-      }
-
-      {
-        qspTab
-        && (
-          <RelationshipsDetails />
-        )
-      }
->>>>>>> 68a4ea7d
     </div>
   );
 }