import queryString from "query-string";
import React from "react";
import ReactDOM from "react-dom/client";
import { BrowserRouter } from "react-router-dom";
import { QueryParamProvider } from "use-query-params";
import { ReactRouter6Adapter } from "use-query-params/adapters/react-router-6";
import reportWebVitals from "./reportWebVitals";
import App from "./App";
import { ApolloProvider } from "@apollo/client";
import graphqlClient from "./graphql/graphqlClientApollo";

const root = ReactDOM.createRoot(
  (document.getElementById("root") || document.createElement("div")) as HTMLElement
);

root.render(
  <React.StrictMode>
    <BrowserRouter basename="/">
      <QueryParamProvider
        adapter={ReactRouter6Adapter}
        options={{
          searchStringToObject: queryString.parse,
          objectToSearchString: queryString.stringify,
<<<<<<< HEAD
        }}
      >
        <ApolloProvider client={graphqlClient}>
          <App />
        </ApolloProvider>
=======
        }}>
        <App />
>>>>>>> 9899e208
      </QueryParamProvider>
    </BrowserRouter>
  </React.StrictMode>
);

// If you want to start measuring performance in your app, pass a function
// to log results (for example: reportWebVitals(console.log))
// or send to an analytics endpoint. Learn more: https://bit.ly/CRA-vitals
reportWebVitals();<|MERGE_RESOLUTION|>--- conflicted
+++ resolved
@@ -4,10 +4,8 @@
 import { BrowserRouter } from "react-router-dom";
 import { QueryParamProvider } from "use-query-params";
 import { ReactRouter6Adapter } from "use-query-params/adapters/react-router-6";
+import App from "./App";
 import reportWebVitals from "./reportWebVitals";
-import App from "./App";
-import { ApolloProvider } from "@apollo/client";
-import graphqlClient from "./graphql/graphqlClientApollo";
 
 const root = ReactDOM.createRoot(
   (document.getElementById("root") || document.createElement("div")) as HTMLElement
@@ -21,16 +19,8 @@
         options={{
           searchStringToObject: queryString.parse,
           objectToSearchString: queryString.stringify,
-<<<<<<< HEAD
-        }}
-      >
-        <ApolloProvider client={graphqlClient}>
-          <App />
-        </ApolloProvider>
-=======
         }}>
         <App />
->>>>>>> 9899e208
       </QueryParamProvider>
     </BrowserRouter>
   </React.StrictMode>
