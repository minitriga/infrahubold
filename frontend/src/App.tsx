import { useAtom } from "jotai";
import * as R from "ramda";
import { useCallback, useEffect } from "react";
import { Route, Routes } from "react-router-dom";
import { ToastContainer, toast } from "react-toastify";
import { StringParam, useQueryParam } from "use-query-params";
import { graphQLClient } from "./graphql/graphqlClient";
import { ALERT_TYPES, Alert } from "./components/alert";
import { CONFIG } from "./config/config";
import { CUSTOM_COMPONENT_ROUTES, MAIN_ROUTES, QSP } from "./config/constants";
import SentryClient from "./config/sentry";
import { BRANCH_QUERY, iBranchData } from "./graphql/defined_queries/branch";
import Layout from "./screens/layout/layout";
import { branchState } from "./state/atoms/branch.atom";
import { branchesState } from "./state/atoms/branches.atom";
import { Config, configState } from "./state/atoms/config.atom";
import { genericSchemaState, genericsState, iGenericSchema, iGenericSchemaMapping, iNodeSchema, schemaState } from "./state/atoms/schema.atom";
import { schemaKindNameState } from "./state/atoms/schemaKindName.atom";
import "./styles/index.css";
import { fetchUrl } from "./utils/fetch";

function App() {
  const [, setSchema] = useAtom(schemaState);
  const [, setGenerics] = useAtom(genericsState);
  const [, setGenericSchema] = useAtom(genericSchemaState);

  const [, setSchemaKindNameState] = useAtom(schemaKindNameState);
  const [branch] = useAtom(branchState);
  const [, setBranches] = useAtom(branchesState);
  const [config, setConfig] = useAtom(configState);
  const [branchInQueryString] = useQueryParam(QSP.BRANCH, StringParam);

  /**
   * Sentry configuration
   */
  SentryClient(config);

  /**
   * Fetch config from the backend and return it
   */
  const fetchConfig = async () => {
    try {
      return fetchUrl(CONFIG.CONFIG_URL);
    } catch (err) {
      toast(<Alert type={ALERT_TYPES.ERROR} message={"Something went wrong when fetching the config"} />);
      console.error("err: ", err);
      return undefined;
    }
  };

  /**
   * Set config in state atom
   */
  const setConfigInState = useCallback(
    async () => {
      const config: Config = await fetchConfig();
      setConfig(config);
    },
    [setConfig]
  );

  useEffect(
    () => {
      setConfigInState();
    },
    [setConfigInState]
  );

  /**
   * Fetch branches from the backend, sort, and return them
   */
  const fetchBranches = async () => {
    const sortByName = R.sortBy(R.compose(R.toLower, R.prop("name")));
    try {
      const data: iBranchData = await graphQLClient.request(BRANCH_QUERY);
      return sortByName(data.branch || []);
    } catch (err) {
      toast(<Alert type={ALERT_TYPES.ERROR} message={"Something went wrong when fetching the branch details"} />);
      console.error("err: ", err);
      return [];
    }
  };

  /**
   * Set branches in state atom
   */
  const setBranchesInState = useCallback(
    async () => {
      const branches = await fetchBranches();
      setBranches(branches);
    },
    [setBranches]
  );

  useEffect(
    () => {
      setBranchesInState();
    },
    [setBranchesInState]
  );

  /**
   * Fetch schema from the backend, sort, and return them
   */
  const fetchSchema = useCallback(
    async () => {
      const sortByName = R.sortBy(R.compose(R.toLower, R.prop("name")));
      try {
<<<<<<< HEAD
        const data = await fetchUrl(CONFIG.SCHEMA_URL(branchInQueryString ?? branch?.name));
        return sortByName(data.nodes || []);
=======
        const rawResponse = await fetch(CONFIG.SCHEMA_URL(branchInQueryString ?? branch?.name));
        const data = await rawResponse.json();
        return {
          schema: sortByName(data.nodes || []),
          generics: sortByName(data.generics || [])
        };
>>>>>>> c7e15ee8
      } catch(err) {
        toast(<Alert type={ALERT_TYPES.ERROR} message={"Something went wrong when fetching the schema details"} />);
        console.error("err: ", err);
        return {
          schema: [],
          generics: [],
        };
      }
    },
    [branch?.name, branchInQueryString]
  );

  /**
   * Set schema in state atom
   */
  const setSchemaInState = useCallback(
    async () => {
      const {schema, generics}: { schema: iNodeSchema[], generics: iGenericSchema[]} = await fetchSchema();
      setSchema(schema);
      setGenerics(generics);

      const schemaNames = R.map(R.prop("name"), schema);
      const schemaKinds = R.map(R.prop("kind"), schema);
      const schemaKindNameTuples = R.zip(schemaKinds, schemaNames);
      const schemaKindNameMap = R.fromPairs(schemaKindNameTuples);
      setSchemaKindNameState(schemaKindNameMap);


      const genericSchemaMapping: iGenericSchemaMapping = {};
      schema.forEach((schemaNode: any) => {
        if(schemaNode.used_by?.length) {
          genericSchemaMapping[schemaNode.name] = schemaNode.used_by;
        }
      });
      setGenericSchema(genericSchemaMapping);
    },
    [fetchSchema, setGenericSchema, setSchema, setSchemaKindNameState]
  );

  useEffect(
    () => {
      setSchemaInState();
    },
    [setSchemaInState, branch]
  );

  return (
    <>
      <Routes>
        <Route path="/" element={<Layout />}>
          {MAIN_ROUTES.map((route) => (
            <Route index key={route.path} path={route.path} element={route.element} />
          ))}
          {CUSTOM_COMPONENT_ROUTES.map((route) => (
            <Route index key={route.path} path={route.path} element={route.element} />
          ))}
        </Route>
      </Routes>
      <ToastContainer closeOnClick={false} newestOnTop position="bottom-right" />
    </>
  );
}

export default App;<|MERGE_RESOLUTION|>--- conflicted
+++ resolved
@@ -106,17 +106,12 @@
     async () => {
       const sortByName = R.sortBy(R.compose(R.toLower, R.prop("name")));
       try {
-<<<<<<< HEAD
         const data = await fetchUrl(CONFIG.SCHEMA_URL(branchInQueryString ?? branch?.name));
-        return sortByName(data.nodes || []);
-=======
-        const rawResponse = await fetch(CONFIG.SCHEMA_URL(branchInQueryString ?? branch?.name));
-        const data = await rawResponse.json();
+
         return {
           schema: sortByName(data.nodes || []),
           generics: sortByName(data.generics || [])
         };
->>>>>>> c7e15ee8
       } catch(err) {
         toast(<Alert type={ALERT_TYPES.ERROR} message={"Something went wrong when fetching the schema details"} />);
         console.error("err: ", err);
