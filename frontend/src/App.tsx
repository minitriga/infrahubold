import { useAtom } from "jotai";
import * as R from "ramda";
import { useCallback, useEffect } from "react";
import { Route, Routes } from "react-router-dom";
import { ToastContainer, toast } from "react-toastify";
import { StringParam, useQueryParam } from "use-query-params";
import { graphQLClient } from "./graphql/graphqlClient";
import { ALERT_TYPES, Alert } from "./components/alert";
import { CONFIG } from "./config/config";
import { CUSTOM_COMPONENT_ROUTES, MAIN_ROUTES } from "./config/constants";
import SentryClient from "./config/sentry";
import { BRANCH_QUERY, iBranchData } from "./graphql/defined_queries/branch";
import Layout from "./screens/layout/layout";
import { branchState } from "./state/atoms/branch.atom";
import { branchesState } from "./state/atoms/branches.atom";
import { Config, configState } from "./state/atoms/config.atom";
import { genericSchemaState, iGenericSchemaMapping, iNodeSchema, schemaState } from "./state/atoms/schema.atom";
import { schemaKindNameState } from "./state/atoms/schemaKindName.atom";
<<<<<<< HEAD
import "./styles/index.css";

type APIResponse = components["schemas"]["SchemaAPI"];
=======
>>>>>>> 2af6e547

function App() {
  const [, setSchema] = useAtom(schemaState);
  const [, setGenericSchema] = useAtom(genericSchemaState);

  const [, setSchemaKindNameState] = useAtom(schemaKindNameState);
  const [branch] = useAtom(branchState);
  const [, setBranches] = useAtom(branchesState);
  const [config, setConfig] = useAtom(configState);
  const [branchInQueryString] = useQueryParam(CONFIG.QSP_BRANCH, StringParam);

  /**
   * Sentry configuration
   */
  SentryClient(config);

  /**
   * Fetch config from the backend and return it
   */
  const fetchConfig = async () => {
    try {
      const rawResponse = await fetch(CONFIG.CONFIG_URL);
      const data = await rawResponse.json();
      return data;
    } catch (err) {
      toast(<Alert type={ALERT_TYPES.ERROR} message={"Something went wrong when fetching the config"} />);
      console.error("err: ", err);
      return undefined;
    }
  };

  /**
   * Set config in state atom
   */
  const setConfigInState = useCallback(
    async () => {
      const config: Config = await fetchConfig();
      setConfig(config);
    },
    [setConfig]
  );

  useEffect(
    () => {
      setConfigInState();
    },
    [setConfigInState]
  );

  /**
   * Fetch branches from the backend, sort, and return them
   */
  const fetchBranches = async () => {
    const sortByName = R.sortBy(R.compose(R.toLower, R.prop("name")));
    try {
      const data: iBranchData = await graphQLClient.request(BRANCH_QUERY);
      return sortByName(data.branch || []);
    } catch (err) {
      toast(<Alert type={ALERT_TYPES.ERROR} message={"Something went wrong when fetching the branch details"} />);
      console.error("err: ", err);
      return [];
    }
  };

  /**
   * Set branches in state atom
   */
  const setBranchesInState = useCallback(
    async () => {
      const branches = await fetchBranches();
      setBranches(branches);
    },
    [setBranches]
  );

  useEffect(
    () => {
      setBranchesInState();
    },
    [setBranchesInState]
  );

  /**
   * Fetch schema from the backend, sort, and return them
   */
  const fetchSchema = useCallback(
    async () => {
      const sortByName = R.sortBy(R.compose(R.toLower, R.prop("name")));
      try {
        const rawResponse = await fetch(CONFIG.SCHEMA_URL(branchInQueryString ?? branch?.name));
        const data = await rawResponse.json();
        return sortByName(data.nodes || []);
      } catch(err) {
        toast(<Alert type={ALERT_TYPES.ERROR} message={"Something went wrong when fetching the schema details"} />);
        console.error("err: ", err);
        return [];
      }
    },
    [branch?.name, branchInQueryString]
  );

  /**
   * Set schema in state atom
   */
  const setSchemaInState = useCallback(
    async () => {
      const schema: iNodeSchema[] = await fetchSchema();
      setSchema(schema);

      const schemaNames = R.map(R.prop("name"), schema);
      const schemaKinds = R.map(R.prop("kind"), schema);
      const schemaKindNameTuples = R.zip(schemaKinds, schemaNames);
      const schemaKindNameMap = R.fromPairs(schemaKindNameTuples);
      setSchemaKindNameState(schemaKindNameMap);


      const genericSchemaMapping: iGenericSchemaMapping = {};
      schema.forEach((schemaNode: any) => {
        if(schemaNode.used_by?.length) {
          genericSchemaMapping[schemaNode.name] = schemaNode.used_by;
        }
      });
      setGenericSchema(genericSchemaMapping);
    },
    [fetchSchema, setGenericSchema, setSchema, setSchemaKindNameState]
  );

  useEffect(
    () => {
      setSchemaInState();
    },
    [setSchemaInState, branch]
  );

  return (
    <>
      <Routes>
        <Route path="/" element={<Layout />}>
          {MAIN_ROUTES.map((route) => (
            <Route index key={route.path} path={route.path} element={route.element} />
          ))}
          {CUSTOM_COMPONENT_ROUTES.map((route) => (
            <Route index key={route.path} path={route.path} element={route.element} />
          ))}
        </Route>
      </Routes>
      <ToastContainer closeOnClick={false} newestOnTop position="bottom-right" />
    </>
  );
}

export default App;<|MERGE_RESOLUTION|>--- conflicted
+++ resolved
@@ -16,12 +16,7 @@
 import { Config, configState } from "./state/atoms/config.atom";
 import { genericSchemaState, iGenericSchemaMapping, iNodeSchema, schemaState } from "./state/atoms/schema.atom";
 import { schemaKindNameState } from "./state/atoms/schemaKindName.atom";
-<<<<<<< HEAD
 import "./styles/index.css";
-
-type APIResponse = components["schemas"]["SchemaAPI"];
-=======
->>>>>>> 2af6e547
 
 function App() {
   const [, setSchema] = useAtom(schemaState);
