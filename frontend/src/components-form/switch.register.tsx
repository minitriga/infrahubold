import { FieldValues, RegisterOptions, UseFormRegister, UseFormSetValue } from "react-hook-form";
import { FormFieldError } from "../screens/edit-form-hook/form";
import OpsSwitch from "./switch";

interface Props {
  name: string;
  label: string;
  value: boolean;
  register: UseFormRegister<FieldValues>;
  config?: RegisterOptions<FieldValues, string> | undefined;
  setValue: UseFormSetValue<FieldValues>;
<<<<<<< HEAD
  onChange?: Function;
}

export const OpsSwitchRegister = (props: Props) => {
  const { name, value, register, setValue, config, label, onChange } = props;
=======
  error?: FormFieldError;
}

export const OpsSwitchRegister = (props: Props) => {
  const { name, value, register, setValue, config, label, error } = props;
>>>>>>> e4dedcc1

  const inputRegister = register(name, {
    value: value ?? "",
    ...config
  });

  return (
    <OpsSwitch
      error={error}
      label={label}
      value={value}
      onChange={
        (value) => {
          if (onChange) {
            onChange(value);
          }
          setValue(inputRegister.name, value);
        }
      }
    />
  );
};<|MERGE_RESOLUTION|>--- conflicted
+++ resolved
@@ -9,19 +9,12 @@
   register: UseFormRegister<FieldValues>;
   config?: RegisterOptions<FieldValues, string> | undefined;
   setValue: UseFormSetValue<FieldValues>;
-<<<<<<< HEAD
   onChange?: Function;
-}
-
-export const OpsSwitchRegister = (props: Props) => {
-  const { name, value, register, setValue, config, label, onChange } = props;
-=======
   error?: FormFieldError;
 }
 
 export const OpsSwitchRegister = (props: Props) => {
-  const { name, value, register, setValue, config, label, error } = props;
->>>>>>> e4dedcc1
+  const { name, value, register, setValue, config, label, onChange, error } = props;
 
   const inputRegister = register(name, {
     value: value ?? "",
