--- conflicted
+++ resolved
@@ -1,14 +1,11 @@
-<<<<<<< HEAD
 import { gql, useReactiveVar } from "@apollo/client";
-=======
->>>>>>> 0793fb74
 import { Combobox } from "@headlessui/react";
 import { CheckIcon } from "@heroicons/react/20/solid";
 import { ChevronDownIcon } from "@heroicons/react/24/outline";
 import { Icon } from "@iconify-icon/react";
 import { useAtom } from "jotai";
+import { useAtomValue } from "jotai/index";
 import { useState } from "react";
-<<<<<<< HEAD
 import {
   DEFAULT_BRANCH_NAME,
   SCHEMA_DROPDOWN_ADD,
@@ -18,14 +15,10 @@
 } from "../config/constants";
 import graphqlClient from "../graphql/graphqlClientApollo";
 import { basicMutation } from "../graphql/mutations/objects/basicMutation";
-import { branchVar } from "../graphql/variables/branchVar";
 import { dateVar } from "../graphql/variables/dateVar";
 import { Form, FormFieldError } from "../screens/edit-form-hook/form";
-=======
-import { DEFAULT_BRANCH_NAME } from "../config/constants";
-import { FormFieldError } from "../screens/edit-form-hook/form";
->>>>>>> 0793fb74
 import ObjectItemCreate from "../screens/object-item-create/object-item-create-paginated";
+import { currentBranchAtom } from "../state/atoms/branches.atom";
 import { namespacesState, schemaState } from "../state/atoms/schema.atom";
 import { schemaKindNameState } from "../state/atoms/schemaKindName.atom";
 import { classNames, getTextColor } from "../utils/common";
@@ -35,8 +28,6 @@
 import ModalDelete from "./modal-delete";
 import { MultipleInput } from "./multiple-input";
 import SlideOver from "./slide-over";
-import { useAtomValue } from "jotai/index";
-import { currentBranchAtom } from "../state/atoms/branches.atom";
 
 export type SelectOption = {
   id: string | number;
@@ -90,13 +81,9 @@
 
   const [schemaList] = useAtom(schemaState);
   const [schemaKindName] = useAtom(schemaKindNameState);
-<<<<<<< HEAD
+  const branch = useAtomValue(currentBranchAtom);
+  const date = useReactiveVar(dateVar);
   const [namespaces] = useAtom(namespacesState);
-  const branch = useReactiveVar(branchVar);
-  const date = useReactiveVar(dateVar);
-=======
-  const branch = useAtomValue(currentBranchAtom);
->>>>>>> 0793fb74
   const [query, setQuery] = useState("");
   const [open, setOpen] = useState(false);
   const [isLoading, setIsLoading] = useState(false);
