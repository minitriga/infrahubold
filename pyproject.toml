--- conflicted
+++ resolved
@@ -60,20 +60,6 @@
 buildkite-test-collector = "^0.1.7"
 invoke = "2.2.0"
 
-<<<<<<< HEAD
-
-[tool.poetry.group.sync.dependencies]
-dagster = "^1.1.19"
-dagit = "^1.1.19"
-structlog = "^22.3.0"
-pynetbox = "^7.0.1"
-pynautobot = "^2.0.2"
-diffsync = "^1.8.0"
-tqdm = "^4.66"
-
-
-=======
->>>>>>> 142b1cc8
 [tool.poetry.scripts]
 infrahub = "infrahub.cli:app"
 infrahub-git-credential = "infrahub.git_credential.helper:app"
