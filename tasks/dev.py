from __future__ import annotations

import re
from typing import TYPE_CHECKING, Optional

from invoke.tasks import task

from .container_ops import (
    build_images,
    destroy_environment,
    migrate_database,
    pull_images,
    restart_services,
    show_service_status,
    start_services,
    stop_services,
    update_core_schema,
)
from .infra_ops import load_infrastructure_data, load_infrastructure_schema
from .shared import (
    BUILD_NAME,
    INFRAHUB_ADDRESS,
    INFRAHUB_DATABASE,
    PYTHON_VER,
    build_compose_files_cmd,
    build_dev_compose_files_cmd,
    execute_command,
    get_env_vars,
)
from .utils import ESCAPED_REPO_PATH

if TYPE_CHECKING:
    from invoke.context import Context


NAMESPACE = "DEV"


@task(optional=["database"])
def build(
    context: Context,
    service: Optional[str] = None,
    python_ver: str = PYTHON_VER,
    nocache: bool = False,
    database: str = INFRAHUB_DATABASE,
):
    """Build an image with the provided name and python version.

    Args:
        context (obj): Used to run specific commands
        python_ver (str): Define the Python version docker image to build from
        nocache (bool): Do not use cache when building the image
    """
    build_images(
        context=context, service=service, python_ver=python_ver, nocache=nocache, database=database, namespace=NAMESPACE
    )


@task(optional=["database"])
def debug(context: Context, database: str = INFRAHUB_DATABASE):
    """Start a local instance of Infrahub in debug mode."""
    with context.cd(ESCAPED_REPO_PATH):
        compose_files_cmd = build_compose_files_cmd(database=database)
        command = f"{get_env_vars(context, namespace=NAMESPACE)} docker compose {compose_files_cmd} -p {BUILD_NAME} up"
        execute_command(context=context, command=command)


@task(optional=["database"])
def deps(context: Context, database: str = INFRAHUB_DATABASE):
    """Start local instances of dependencies (Databases and Message Bus)."""
    with context.cd(ESCAPED_REPO_PATH):
        dev_compose_files_cmd = build_dev_compose_files_cmd(database=database)
        command = (
            f"{get_env_vars(context, namespace=NAMESPACE)} docker compose {dev_compose_files_cmd} -p {BUILD_NAME} up -d"
        )
        execute_command(context=context, command=command)


@task
def destroy(context: Context, database: str = INFRAHUB_DATABASE):
    """Destroy all containers and volumes."""
    destroy_environment(context=context, database=database, namespace=NAMESPACE)


@task(optional=["database"])
def infra_git_create(
    context: Context,
    database: str = INFRAHUB_DATABASE,
    name="demo-edge",
    location="/remote/infrahub-demo-edge",
):
    """Load some demo data."""

    add_repo_query = """
    mutation($name: String!, $location: String!){
    CoreRepositoryCreate(
        data: {
        name: { value: $name }
        location: { value: $location }
        }
    ) {
        ok
    }
    }
    """

    clean_query = re.sub(r"\n\s*", "", add_repo_query)

    exec_cmd = """
    curl -g \
    -X POST \
    -H "Content-Type: application/json" \
    -H "X-INFRAHUB-KEY: 06438eb2-8019-4776-878c-0941b1f1d1ec" \
    -d '{"query":"%s", "variables": {"name": "%s", "location": "%s"}}' \
    %s/graphql
    """ % (clean_query, name, location, INFRAHUB_ADDRESS)
    execute_command(context=context, command=exec_cmd, print_cmd=True)


@task(optional=["database"])
def infra_git_import(context: Context, database: str = INFRAHUB_DATABASE):
    """Load some demo data."""
    REPO_NAME = "infrahub-demo-edge"
    with context.cd(ESCAPED_REPO_PATH):
        compose_files_cmd = build_compose_files_cmd(database=database, namespace=NAMESPACE)
        base_cmd = f"{get_env_vars(context, namespace=NAMESPACE)} docker compose {compose_files_cmd} -p {BUILD_NAME}"
        execute_command(
            context=context,
            command=f"{base_cmd} run infrahub-git cp -r backend/tests/fixtures/repos/{REPO_NAME}/initial__main /remote/{REPO_NAME}",
        )
        execute_command(
            context=context,
            command=f"{base_cmd} exec --workdir /remote/{REPO_NAME} infrahub-git git init --initial-branch main",
        )
        execute_command(
            context=context,
            command=f"{base_cmd} exec --workdir /remote/{REPO_NAME} infrahub-git git add .",
        )
        execute_command(
            context=context,
            command=f"{base_cmd} exec --workdir /remote/{REPO_NAME} infrahub-git git commit -m first",
        )


@task(optional=["database"])
def load_infra_data(context: Context, database: str = INFRAHUB_DATABASE):
    """Load infrastructure demo data."""
    load_infrastructure_data(context=context, database=database, namespace=NAMESPACE)


@task(optional=["database"])
def load_infra_schema(context: Context, database: str = INFRAHUB_DATABASE):
    """Load the base schema for infrastructure."""
    load_infrastructure_schema(context=context, database=database, namespace=NAMESPACE)


@task(optional=["database"])
def pull(context: Context, database: str = INFRAHUB_DATABASE):
    """Pull external containers from registry."""
    pull_images(context=context, database=database, namespace=NAMESPACE)


@task(optional=["database"])
def restart(context: Context, database: str = INFRAHUB_DATABASE):
    """Restart Infrahub API Server and Git Agent within docker compose."""
    restart_services(context=context, database=database, namespace=NAMESPACE)


@task(optional=["database"])
def status(context: Context, database: str = INFRAHUB_DATABASE):
    """Display the status of all containers."""
    show_service_status(context=context, database=database, namespace=NAMESPACE)


@task(optional=["database"])
def start(context: Context, database: str = INFRAHUB_DATABASE):
    """Start a local instance of Infrahub within docker compose."""
    start_services(context=context, database=database, namespace=NAMESPACE)


@task(optional=["database"])
def stop(context: Context, database: str = INFRAHUB_DATABASE):
    """Stop the running instance of Infrahub."""
    stop_services(context=context, database=database, namespace=NAMESPACE)


<<<<<<< HEAD
@task(optional=["database"])
def migrate(context: Context, database: str = INFRAHUB_DATABASE):
    """Apply the latest database migrations."""
    migrate_database(context=context, database=database, namespace=NAMESPACE)
    update_core_schema(context=context, database=database, namespace=NAMESPACE, debug=True)
=======
@task
def gen_config_env(context: Context):
    """Generate list of env vars required for configuration."""
    from pydantic_settings import BaseSettings
    from pydantic_settings.sources import EnvSettingsSource

    from infrahub.config import Settings

    # These are environment variables used outside of Pydantic settings
    env_vars = {
        "INFRAHUB_LOG_LEVEL",
        "INFRAHUB_PRODUCTION",
        "INFRAHUB_CONFIG",
        "OTEL_RESOURCE_ATTRIBUTES",
        "INFRAHUB_ADDRESS",
    }
    settings = Settings()

    def fetch_fields(subset: BaseSettings):
        env_settings = EnvSettingsSource(
            subset.__class__,
            env_prefix=subset.model_config.get("env_prefix"),
        )
        for field_name, field in subset.model_fields.items():
            field_inst = getattr(subset, field_name)
            if issubclass(field_inst.__class__, BaseSettings):
                fetch_fields(field_inst)
            else:
                for _, field_env_name, _ in env_settings._extract_field_info(field, field_name):
                    env_vars.add(field_env_name.upper())

    for subsetting in dict(settings):
        subsettings = getattr(settings, subsetting)
        fetch_fields(subsettings)

    env_vars.remove("PATH")
    for var in sorted(env_vars):
        print(f"{var}:")
>>>>>>> ae2eedc6
<|MERGE_RESOLUTION|>--- conflicted
+++ resolved
@@ -184,14 +184,14 @@
     stop_services(context=context, database=database, namespace=NAMESPACE)
 
 
-<<<<<<< HEAD
+
 @task(optional=["database"])
 def migrate(context: Context, database: str = INFRAHUB_DATABASE):
     """Apply the latest database migrations."""
     migrate_database(context=context, database=database, namespace=NAMESPACE)
     update_core_schema(context=context, database=database, namespace=NAMESPACE, debug=True)
-=======
-@task
+
+
 def gen_config_env(context: Context):
     """Generate list of env vars required for configuration."""
     from pydantic_settings import BaseSettings
@@ -228,5 +228,4 @@
 
     env_vars.remove("PATH")
     for var in sorted(env_vars):
-        print(f"{var}:")
->>>>>>> ae2eedc6
+        print(f"{var}:")