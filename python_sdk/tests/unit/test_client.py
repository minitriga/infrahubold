--- conflicted
+++ resolved
@@ -290,14 +290,9 @@
         if client_type == "standard":
             await clients.standard.get(kind="CoreRepository", name__name="infrahub-demo-core")
         else:
-<<<<<<< HEAD
             clients.sync.get(kind="CoreRepository", name__name="infrahub-demo-core")
+    assert isinstance(excinfo.value.message, str)
     assert "'name__name' is not a valid filter for 'CoreRepository'" in excinfo.value.message
-=======
-            clients.sync.get(kind="Repository", name__name="infrahub-demo-core")
-    assert isinstance(excinfo.value.message, str)
-    assert "'name__name' is not a valid filter for 'Repository'" in excinfo.value.message
->>>>>>> 94cfb74f
     assert "default_branch__value" in excinfo.value.message
     assert "default_branch__value" in excinfo.value.filters
 
