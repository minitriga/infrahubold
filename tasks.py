--- conflicted
+++ resolved
@@ -270,20 +270,6 @@
 
 
 @task
-<<<<<<< HEAD
-def rabbitmq_stop(context):
-    """Stop the local instance of RabbitMQ.
-
-    Args:
-        context (obj): Used to run specific commands
-    """
-    # pty is set to true to properly run the docker commands due to the invocation process of docker
-    # https://docs.pyinvoke.org/en/latest/api/runners.html - Search for pty for more information
-    exec_cmd = "docker stop rabbitmq-dev"
-    result = context.run(exec_cmd, pty=True)
-
-
-@task
 def performance_test(context, directory="utilities", dataset="dataset03"):
 
     PERFORMANCE_FILE_PREFIX = "locust_"
@@ -305,8 +291,6 @@
 
 
 @task
-=======
->>>>>>> 60f1db3c
 def tests(context, name=NAME, image_ver=IMAGE_VER, local=INVOKE_LOCAL):
     """This will run all tests for the specified name and Python version.
 
