--- conflicted
+++ resolved
@@ -75,12 +75,10 @@
     branch: Branch = Depends(get_branch_dep),
     _: str = Depends(get_current_user),
 ) -> JSONResponse:
-<<<<<<< HEAD
     log.info("load_request", branch=branch.name)
 
-=======
     schema.validate_namespaces()
->>>>>>> 16101431
+
     async with lock.registry.global_schema_lock():
         branch_schema = registry.schema.get_schema_branch(name=branch.name)
 
