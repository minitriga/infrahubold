--- conflicted
+++ resolved
@@ -114,7 +114,6 @@
     )
 
 
-<<<<<<< HEAD
 class ConfigAPI(BaseModel):
     main: MainSettings
     logging: LoggingSettings
@@ -124,7 +123,8 @@
 @app.get("/config/")
 async def get_config() -> ConfigAPI:
     return ConfigAPI(main=config.SETTINGS.main, logging=config.SETTINGS.logging, analytics=config.SETTINGS.analytics)
-=======
+
+
 class InfoAPI(BaseModel):
     deployment_id: str
     version: str
@@ -133,7 +133,6 @@
 @app.get("/info/")
 async def get_info() -> InfoAPI:
     return InfoAPI(deployment_id=str(registry.id), version=__version__)
->>>>>>> 3426ad2a
 
 
 @app.get("/rfile/{rfile_id}", response_class=PlainTextResponse)
